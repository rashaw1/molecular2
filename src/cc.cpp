
#include "cc.hpp"
#include "logger.hpp"
#include "fock.hpp"
#include "molecule.hpp"
#include "integrals.hpp"
#include "error.hpp"
#include <iostream>
#include <thread>

// Constructor
CCSD::CCSD(Command& c, MP2& _mp2) : cmd(c), mp2(_mp2) {
	N = 2*mp2.getN();
	nocc = 2*mp2.getNocc();
	energy = 0.0;
	triples_energy = 0.0;
	delta_e = 0.0;
	delta_singles = 0.0;
	delta_doubles = 0.0;
	
	maxDiis = cmd.get_option<int>("maxdiis");
	doDiis = cmd.get_option<bool>("diis");
	withTriples = cmd.get_option<bool>("triples"); 
	
	diis.init(maxDiis, doDiis);
}

void CCSD::build_fock() {
	// Transform hcore to MO basis
	Matrix hcore_spatial = mp2.getFock().getCP().transpose() * mp2.getFock().getHCore() * mp2.getFock().getCP();
	Matrix hcore = Matrix::Zero(N, N);
	for (int p = 0; p < N; p++)
	for (int q = p; q < N; q++) {
		hcore(p, q) = hcore_spatial(p/2, q/2) * (p%2 == q%2);
		hcore(q, p) = hcore(p, q);
	}
	
	S8OddTensor4& spinInts = mp2.getSpinInts();
	
	// Assign the spin-Fock matrix
	spinFock = Matrix::Zero(N, N);
	// Build 
	for (int p = 0; p < N; p++) {
		for (int q = p; q < N; q++) {
			spinFock(p, q) = hcore(p, q);
			for (int m = 0; m < nocc; m++) spinFock(p, q) += spinInts(p, m, q, m);
			spinFock(q, p) = spinFock(p, q);
		}
	}

	// Now build denominator arrays
	Dia.resize(nocc, N-nocc);
	Dijab.resize(nocc, N-nocc);
	for (int i = 0; i < nocc; i++)
	for (int a = 0; a < N-nocc; a++) {
		
		Dia(i, a) = spinFock(i, i) - spinFock(a+nocc, a+nocc);
			
		for (int j = 0; j <= i; j++)
			for (int b = 0; b <= a; b++)
				Dijab.set(i, j, a, b, Dia(i, a) + spinFock(j, j) - spinFock(b+nocc, b+nocc) );  
	}
}

void CCSD::build_guess() {
	// Assign singles amplitudes as zero
	singles = Matrix::Zero(nocc, N-nocc);
	
	// Assign and build doubles amplitudes
	S8OddTensor4& spinInts = mp2.getSpinInts();
	Vector& eps = mp2.getFock().getEps();
	doubles.assign(nocc, N-nocc, 0.0);
	for (int i = 0; i < nocc; i++) {
		for (int j = 0; j <= i; j++) {
			auto eocc = eps[i/2] + eps[j/2];
			
			for (int a = nocc; a < N; a++)
			for (int b = nocc; b <= a; b++) {
				auto resolvent = eocc - eps[a/2] - eps[b/2];
				doubles.set(i, j, a-nocc, b-nocc, spinInts(i, j, a, b) / resolvent );
			}
			
		}
	}
	
	mp2.calculateEnergy(doubles);	
}

void CCSD::build_intermediates(Matrix& F, Tensor4& W, S4OddTensor4& tau, S4OddTensor4& tautilde) {
	// Construct tau tensors from amplitudes	
	for (int i = 0; i < nocc; i++)
		for (int j = 0; j <= i; j++)
			for (int a = 0; a < N-nocc; a++)
	for (int b = 0; b <= a; b++) {
		auto delta = singles(i, a) * singles(j, b) - singles(i, b) * singles(j, a);
		tau.set(i, j, a, b, doubles(i, j, a, b) + delta );
		tautilde.set(i, j, a, b, doubles(i, j, a, b) + 0.5*delta );
	}
					
	S8OddTensor4& spinInts = mp2.getSpinInts();		
	// Build F
	for (int a = nocc; a < N; a++) {
		for (int e = nocc; e < N; e++) {
			F(a, e) = a != e ? spinFock(a, e) : 0.0;
			double sum1 = 0.0, sum2 = 0.0, sum3 = 0.0;
			for (int m = 0; m < nocc; m++) {
				sum1 += spinFock(m, e) * singles(m, a-nocc);
				
				for (int f = nocc; f < N; f++) {
					sum2 += singles(m, f-nocc) * spinInts(m, a, f, e);
					
					for (int n = m; n < nocc; n++)
						sum3 += (2 - (m == n)) * tautilde(m, n, a-nocc, f-nocc) * spinInts(m, n, e, f);
				}
			}
			F(a, e) += sum2 - 0.5 * (sum1 + sum3);
		}
	}
	
	for (int m = 0; m < nocc; m++) {
		for (int i = 0; i < nocc; i++) {
			F(m, i) = m != i ? spinFock(m, i) : 0.0;
			double sum1 = 0.0, sum2 = 0.0, sum3 = 0.0;
			for (int e = nocc; e < N; e++) {
				sum1 += singles(i, e-nocc) * spinFock(m, e);
				
				for (int n = 0; n < nocc; n++) {
					sum2 += singles(n, e-nocc) * spinInts(m, n, i, e);
					
					for (int f = e; f < N; f++)
						sum3 += (2 - (f==e)) * tautilde(i, n, e-nocc, f-nocc) * spinInts(m, n, e, f);
				}
			}
			F(m, i) += 0.5*(sum1 + sum3) + sum2;
		}
	}	
	
	for (int m = 0; m < nocc; m++) {
		for (int e = nocc; e < N; e++) {
			F(m, e) = spinFock(m, e);
			
			double sum = 0.0;
			for (int n = 0; n < nocc; n++) {
				for (int f = nocc; f < N; f++)
					sum += singles(n, f-nocc) * spinInts(m, n, e, f);
			}
			
			F(m, e) += sum;
		}
	}
	
	// Build W
	
	for (int m = 0; m < nocc; m++) {
		for (int n = 0; n < m; n++) {
			for (int i = 0; i < nocc; i++) {
				for (int j = 0; j < nocc; j++) {
					W(m, n, i, j) = spinInts(m, n, i, j);
					double sum = 0.0;
					for (int e = nocc; e < N; e++) {
						sum += singles(j, e-nocc) * spinInts(m, n, i, e);
						sum -= singles(i, e-nocc) * spinInts(m, n, j, e);
						
						double sum2 = 0.0;
						for (int f = nocc; f < N; f++) 
							sum2 += tau(i, j, e-nocc, f-nocc) * spinInts(m, n, e, f);
						sum += 0.25 * sum2; 
					}
					W(m, n, i, j) += sum;
					W(n, m, i, j) = - W(m, n, i, j);
				}
			}
		}
	} 
	
	for (int a = nocc; a < N; a++) {
		for (int b = nocc; b < N; b++) {
			for (int e = nocc; e < N; e++) {
				for (int f = nocc; f < e; f++) {
					W(a, b, e, f) = spinInts(a, b, e, f);
					double sum = 0.0;
					for (int m = 0; m < nocc; m++) {
						sum -= singles(m, b-nocc) * spinInts(a, m, e, f);
						sum += singles(m, a-nocc) * spinInts(b, m, e, f);
						
						double sum2 = 0.0;
						for (int n = 0; n < nocc; n++)
							sum2 += tau(m, n, a-nocc, b-nocc) * spinInts(m, n, e, f);
						sum += 0.25 * sum2;
					}
					W(a, b, e, f) += sum;
					W(a, b, f, e) = -W(a, b, e, f);
				}
				
			}
		}
	}
	
	for (int m = 0; m < nocc; m++) {
		for (int b = nocc; b < N; b++) {
			for (int e = nocc; e < N; e++) {
				for (int j = 0; j < nocc; j++) {
					W(m, b, e, j) = spinInts(m, b, e, j);
					double sum  = 0.0;
					for (int f = nocc; f < N; f++)
						sum += singles(j, f-nocc) * spinInts(m, b, e, f);
					
					for (int n = 0; n < nocc; n++) {
						sum -= singles(n, b-nocc) * spinInts(m, n, e, j);
						
						for (int f = nocc; f < N; f++)
							sum -= (0.5*doubles(j, n, f-nocc, b-nocc) + singles(j, f-nocc) * singles(n, b-nocc)) * spinInts(m, n, e, f);
					}
					
					W(m, b, e, j) += sum;
				}
			}
		}
	}

}	

void CCSD::build_amplitudes(Matrix& F, Tensor4& W, S4OddTensor4& tau, S4OddTensor4& tautilde) {
	S8OddTensor4& spinInts = mp2.getSpinInts();
	
	// Build new singles amplitudes
	Matrix newSingles = Matrix::Zero(nocc, N-nocc);
	for (int i = 0; i < nocc; i++) {
		for (int a = nocc; a < N; a++) {
			newSingles(i, a-nocc) = spinFock(i, a);
			
			double sum =0.0;
			for (int e = nocc; e < N; e++) sum += singles(i, e-nocc) * F(a, e);
			for (int m = 0; m < nocc; m++){
				sum -= singles(m, a-nocc) * F(m, i);
				for (int e = nocc; e < N; e++) {
					sum += doubles(i, m, a-nocc, e-nocc) * F(m, e);
					sum -= singles(m, e-nocc) * spinInts(m, a, i, e);
					 
					double sum2 = 0.0;
					for (int f = nocc; f < N; f++) sum2 += doubles(i, m, e-nocc, f-nocc) * spinInts(m, a, e, f);
					for (int n = 0; n < nocc; n++) sum2 += doubles(m, n, a-nocc, e-nocc) * spinInts(n, m, e, i);
					sum -= 0.5*sum2;
				}
			}
			 
			newSingles(i, a-nocc) += sum;
			newSingles(i, a-nocc) /= Dia(i, a-nocc);
		}
	}
	
	// Build new doubles amplitudes
	S4OddTensor4 newDoubles(nocc, N-nocc, 0.0);
	for (int i = 0; i < nocc; i++) {
		for (int j = 0; j <= i; j++) {
			for (int a = nocc; a < N; a++) {
				for (int b = nocc; b <= a; b++) {
					
					auto value = spinInts(i, j, a, b);
					
					double sum = 0.0;
					for (int e = nocc; e < N; e++) {
						double sum2 = 0.0, sum3 = 0.0;
						for (int m = 0; m < nocc; m++) {
							sum2 += singles(m, b-nocc) * F(m, e);
							sum3 += singles(m, a-nocc) * F(m, e);
						}
						sum += doubles(i, j, a-nocc, e-nocc) * (F(b, e) - 0.5*sum2);
						sum -= doubles(i, j, b-nocc, e-nocc) * (F(a, e) - 0.5*sum3);
					}
					
					for (int m = 0; m < nocc; m++) {
						double sum2 = 0.0, sum3 = 0.0;
						for (int e = nocc; e < N; e++) {
							sum2 += singles(j, e-nocc) * F(m, e);
							sum3 += singles(i, e-nocc) * F(m, e);
						}
						sum -= doubles(i, m, a-nocc, b-nocc) * (F(m, j) + 0.5*sum2);
						sum += doubles(j, m, a-nocc, b-nocc) * (F(m, i) + 0.5*sum3);
					}
					
					double sum2 = 0.0;
					for (int m = 0; m < nocc; m++) 
						for (int n = 0; n < nocc; n++)
							sum2 += tau(m, n, a-nocc, b-nocc) * W(m, n, i, j);
					
					for (int e = nocc; e < N; e++)
						for (int f = nocc; f < N; f++)
							sum2 += tau(i, j, e-nocc, f-nocc) * W(a, b, e, f);
					sum += 0.5*sum2;
					
					for (int m = 0; m < nocc; m++) {
						for (int e = nocc; e < N; e++) {
							sum +=  doubles(i, m, a-nocc, e-nocc) * W(m, b, e, j) - singles(i, e-nocc) * singles(m, a-nocc) * spinInts(m, b, e, j);
							sum += -doubles(j, m, a-nocc, e-nocc) * W(m, b, e, i) + singles(j, e-nocc) * singles(m, a-nocc) * spinInts(m, b, e, i);
							sum += -doubles(i, m, b-nocc, e-nocc) * W(m, a, e, j) + singles(i, e-nocc) * singles(m, b-nocc) * spinInts(m, a, e, j);
							sum +=  doubles(j, m, b-nocc, e-nocc) * W(m, a, e, i) - singles(j, e-nocc) * singles(m, b-nocc) * spinInts(m, a, e, i);
						}
					}
					
					for (int e = nocc; e < N; e++) {
						sum += singles(i, e-nocc) * spinInts(a, b, e, j);
						sum -= singles(j, e-nocc) * spinInts(a, b, e, i);
					}
					
					for (int m = 0; m < nocc; m++) {
						sum -= singles(m, a-nocc) * spinInts(m, b, i, j);
						sum += singles(m, b-nocc) * spinInts(m, a, i, j);
					}
					
					
					value += sum;
					value /= Dijab(i, j, a-nocc, b-nocc);
					newDoubles.set(i, j, a-nocc, b-nocc, value);
				
				}
			}
		}
	}
	
	// Compute RMS differences
	calculateError(newSingles, newDoubles);
	singles = newSingles;
	doubles = newDoubles;
}

void CCSD::calculateError(Matrix& newSingles, S4OddTensor4& newDoubles) {
	Matrix ds = newSingles - singles;
	S4OddTensor4 dd = newDoubles -  doubles;
	
	delta_singles = ds.norm();
	delta_doubles = fnorm(dd);
	if (doDiis) {
		// Save amplitudes
		if (singles_cache.size() == maxDiis) {
			singles_cache.erase(singles_cache.begin());
			doubles_cache.erase(doubles_cache.begin());
		}
		singles_cache.push_back(newSingles);
		doubles_cache.push_back(newDoubles);
		
		// Compute error vector
		std::vector<Vector> errs;
		Vector new_err(Eigen::Map<Vector>(ds.data(), ds.cols()*ds.rows()));
		errs.push_back(new_err);
		errs.push_back(tensorToVector(dd, Tensor4::ODD_4));
		Vector weights = diis.compute(errs);
		if (iter > 2) {
			newSingles = Matrix::Zero(nocc, N-nocc);
			newDoubles.assign(nocc, N-nocc, 0.0);
			int offset = singles_cache.size() - weights.size();
			for (int i = offset; i < singles_cache.size(); i++) {
				newSingles = newSingles + weights[i-offset]*singles_cache[i];
				newDoubles = newDoubles + weights[i-offset]*doubles_cache[i];
			} 
		}
		
	}
}

void CCSD::calculateEnergy() { 
	double newEnergy = 0.0;
	
	S8OddTensor4& spinInts = mp2.getSpinInts();
	
	double sum1 = 0.0, sum2 = 0.0;
	for (int i = 0; i < nocc; i++) {
		for (int a = nocc; a < N; a++) {
			newEnergy += spinFock(i, a) * singles(i, a-nocc);
			
			for (int  j = 0; j < nocc; j++) {
				for (int b = nocc; b < N; b++) {
					sum1 += spinInts(i, j, a, b) * doubles(i, j, a-nocc, b-nocc);
					sum2 += spinInts(i, j, a, b) * singles(i, a-nocc) * singles(j, b-nocc);
				}
			}
		}
	}
	newEnergy += 0.25*sum1 + 0.5*sum2; 
	
	delta_e = newEnergy - energy;
	energy = newEnergy; 
}

void CCSD::calculateTriples() {
	
	int nvirt = N-nocc;
	int nvirt2 = nvirt * nvirt;
	
	S8OddTensor4& spinInts = mp2.getSpinInts();
	double fijk, Dijk, tijkd, tijkc;
	int A, B, C;
	for (int i = 0; i < nocc; i++)
		for (int j = 0; j <= i; j++)
	for (int k = 0; k <= j; k++) {
		fijk = spinFock(i, i) + spinFock(j, j) + spinFock(k, k);
				
		// Build Dijk and connected/disconnected tijk
		for (int a = 0; a < nvirt; a++) {
			A = a+nocc;
			for (int b = 0; b <= a; b++) {
				B = b+nocc;
				for (int c = 0; c <= b; c++) {
					C = c+nocc;
					Dijk = fijk - spinFock(A, A) - spinFock(B, B) - spinFock(C, C);
							
					tijkd= singles(i, a) * spinInts(j, k, B, C) - singles(j, a) * spinInts(i, k, B, C)
						- singles(k, a) * spinInts(j, i, B, C) - singles(i, b) * spinInts(j, k, A, C)
							+ singles(j, b) * spinInts(i, k, A, C) + singles(k, b) * spinInts(j, i, A, C)
								- singles(i, c) * spinInts(j, k, B, A) + singles(j, c) * spinInts(i, k, B, A)
									+ singles(k, c) * spinInts(j, i, B, A);
					tijkd /= Dijk;
							
					tijkc = 0.0;
					int E;
					for (int e = 0; e < nvirt; e++) {
						E = e + nocc;
						tijkc += doubles(j, k, a, e)*spinInts(E, i, B, C) - doubles(i, k, a, e)*spinInts(E, j, B, C)
							- doubles(j, i, a, e)*spinInts(E, k, B, C) - doubles(j, k, b, e)*spinInts(E, i, A, C)
								+ doubles(i, k, b, e)*spinInts(E, j, A, C) + doubles(j, i, b, e)*spinInts(E, k, A, C)
									- doubles(j, k, c, e)*spinInts(E, i, B, A) + doubles(i, k, c, e)*spinInts(E, j, B, A)
										+ doubles(j, i, c, e)*spinInts(E, k, B, A);
					}
					for (int m = 0; m < nocc; m++) {
						tijkc += -doubles(i, m, b, c)*spinInts(m, A, j, k) + doubles(j, m, b, c)*spinInts(m, A, i, k)
							+ doubles(k, m, b, c)*spinInts(m, A, j, i) + doubles(i, m, a, c)*spinInts(m, B, j, k)
								- doubles(j, m, a, c)*spinInts(m, B, i, k) - doubles(k, m, a, c)*spinInts(m, B, j, i)
									+ doubles(i, m, b, a)*spinInts(m, C, j, k) - doubles(j, m, b, a)*spinInts(m, C, i, k)
										- doubles(k, m, b, a)*spinInts(m, C, j, i);
					}
							
					tijkc /= Dijk;

					triples_energy += tijkc * Dijk * (tijkc + tijkd);
				}
			}
		}			
	}			

}

void CCSD::compute()
{
	Logger& log = mp2.getFock().getMolecule()->control->log;
	
	log.title("CCSD CALCULATION");
	
	log.print("Transforming MO integrals to spin basis\n");
	mp2.spatialToSpin(); 
	log.localTime();
	
	log.print("Building guess amplitudes and spin-basis Fock matrix\n");
	build_guess();
	build_fock();
	log.localTime();
	
	mp2.calculateEnergy(doubles);
	log.print("MP2 Energy = " + std::to_string(mp2.getEnergy()) + "\n");
	log.localTime();
	
<<<<<<< HEAD
	log.print("\nBeginning CC iterations:\n\n");
	log.flush();
	bool converged = false; 
	int MAXITER = cmd.get_option<int>("maxiter");
	double CONVERGE = cmd.get_option<double>("converge");
	
	iter = 1;
	Matrix F = Matrix::Zero(N, N);
	Tensor4 W(N, N, N, N, 0.0);
	S4OddTensor4 tau(nocc, N-nocc, 0.0);
	S4OddTensor4 tautilde(nocc, N-nocc, 0.0);
	
	double time_interms, time_amps, time_en;
	log.initIterationCC();
	while (!converged && iter < MAXITER) {
=======
	
	int rank, np; 
    MPI_Comm_rank(MPI_COMM_WORLD, &rank);
    MPI_Comm_size(MPI_COMM_WORLD, &np);
	
	CTF::World dw;
	{
		S8OddTensor4& spinInts = mp2.getSpinInts();
		int nvirt = N - nocc; 
		Integrals V(nocc, nvirt, dw); 
		Matrix& F = spinFock; 
	
		int64_t sz, *indices;
		double *values;
	
		V.aa->read_local(&sz, &indices, &values);
		for (int a = 0; a < nvirt; a++) values[a] = F(a+nocc, a+nocc); 
		V.aa->write(sz, indices, values); 
	
		V.ii->read_local(&sz, &indices, &values); 
		for (int i = 0; i < nocc; i++) values[i] = F(i, i); 
		V.ii->write(sz, indices, values); 
	
		V.ab->read_local(&sz, &indices, &values);
		int ctr = 0;  
		for (int a = 0; a < nvirt; a++) { 
			for (int b = 0; b < a; b++) {
				values[ctr] = F(b+nocc, a+nocc); 
				ctr++; 
			}
		}
		V.ab->write(sz, indices, values); 
	
		V.ai->read_local(&sz, &indices, &values);
		ctr = 0;  
		for (int i = 0; i < nocc; i++) { 
			for (int a = 0; a < nvirt; a++) {
				values[ctr] = F(a+nocc, i); 
				ctr++; 
			}
		}
		V.ai->write(sz, indices, values); 
	
		V.ia->read_local(&sz, &indices, &values);
		ctr = 0;  
		for (int a = 0; a < nvirt; a++) { 
			for (int i = 0; i < nocc; i++) {
				values[ctr] = F(i, a+nocc); 
				ctr++; 
			}
		}
		V.ia->write(sz, indices, values); 
	
		V.ij->read_local(&sz, &indices, &values);
		ctr = 0;  
		for (int i = 0; i < nocc; i++) { 
			for (int j = 0; j < i; j++) {
				values[ctr] = F(j, i); 
				ctr++; 
			}
		}
		V.ij->write(sz, indices, values); 
	
		V.abcd->read_local(&sz, &indices, &values);
		ctr = 0;
		for (int a = nocc; a < N; a++) 
			for (int b = nocc; b < a; b++)
				for (int c = nocc; c < N; c++)
					for (int d = nocc; d < c; d++) {
						values[ctr] = spinInts(d, c, b, a);
						ctr++; 
					}				
		V.abcd->write(sz, indices, values);
	
		V.abci->read_local(&sz, &indices, &values);
		ctr = 0;
		for (int i = 0; i < nocc; i++) 
			for (int c = nocc; c < N; c++)
				for (int b = nocc; b < N; b++)
		for (int a = nocc; a < b; a++) {
			values[ctr] = spinInts(a, b, c, i);
			ctr++; 
		}
		V.abci->write(sz, indices, values);
	
		V.aibc->read_local(&sz, &indices, &values);
		ctr = 0;
		for (int c = nocc; c < N; c++) 
			for (int b = nocc; b < c; b++)
				for (int i = 0; i < nocc; i++)
		for (int a = nocc; a < N; a++) {
			values[ctr] = spinInts(a, i, b, c);
			ctr++; 
		}
		V.aibc->write(sz, indices, values);
	
		V.aibj->read_local(&sz, &indices, &values);
		ctr = 0;
		for (int j = 0; j < nocc; j++) 
			for (int b = nocc; b < N; b++)
				for (int i = 0; i < nocc; i++)
		for (int a = nocc; a < N; a++) {
			values[ctr] = spinInts(a, i, b, j);
			ctr++; 
		}
		V.aibj->write(sz, indices, values);
	
		V.abij->read_local(&sz, &indices, &values);
		ctr = 0;
		for (int j = 0; j < nocc; j++) 
			for (int i = 0; i < j; i++)
				for (int b = nocc; b < N; b++)
		for (int a = nocc; a < b; a++) {
			values[ctr] = spinInts(a, b, i, j);
			ctr++; 
		}
		V.abij->write(sz, indices, values);
			
		V.ijab->read_local(&sz, &indices, &values);
		ctr = 0;
		for (int b = nocc; b < N; b++) 
			for (int a = nocc; a < b; a++)
				for (int j = 0; j < nocc; j++)
		for (int i = 0; i < j; i++) {
			values[ctr] = spinInts(i, j, a, b);
			ctr++; 
		}
		V.ijab->write(sz, indices, values);	
	
		V.aijk->read_local(&sz, &indices, &values);
		ctr = 0;
		for (int k = 0; k < nocc; k++) 
			for (int j = 0; j < k; j++)
				for (int i = 0; i < nocc; i++)
		for (int a = nocc; a < N; a++) {
			values[ctr] = spinInts(a, i, j, k);
			ctr++; 
		}
		V.aijk->write(sz, indices, values);
	
		V.ijak->read_local(&sz, &indices, &values);
		ctr = 0;
		for (int k = 0; k < nocc; k++) 
			for (int a = nocc; a < N; a++)
				for (int j = 0; j < nocc; j++)
		for (int i = 0; i < j; i++) {
			values[ctr] = spinInts(i, j, a, k);
			ctr++; 
		}
		V.ijak->write(sz, indices, values);
	
		V.ijkl->read_local(&sz, &indices, &values);
		ctr = 0;
		for (int l = 0; l < nocc; l++) 
			for (int k = 0; k < l; k++)
				for (int j = 0; j < nocc; j++)
		for (int i = 0; i < j; i++) {
			values[ctr] = spinInts(i, j, k, l);
			ctr++; 
		}
		V.ijkl->write(sz, indices, values);
	
		Amplitudes T(nocc, nvirt, dw); 
		T.ai->read_local(&sz, &indices, &values); 
		for (int i = 0; i < sz; i++) values[i] = 0.0;
		T.ai->write(sz, indices, values); 
	
		T.abij->read_local(&sz, &indices, &values); 
		ctr = 0;
		for (int j = 0; j < nocc; j++)
			for (int i = 0; i < j; i++)
				for (int b = 0; b < nvirt; b++)
					for (int a = 0; a < b; a++)
						values[ctr++] = doubles(i, j, a, b); 
		T.abij->write(sz, indices, values); 
		
		double mp2energy = 0.25 * V["abij"] * T["abij"]; 
		std::cout << mp2energy << std::endl;
	
		
		log.print("\nBeginning CC iterations:\n\n");
		log.flush();
		bool converged = false; 
		int MAXITER = cmd.get_option<int>("maxiter");
		double CONVERGE = cmd.get_option<double>("converge");
		iter = 1;
		
		log.initIterationCC();
		double time_tot; 
		double new_en; 
		double nt1 = T.ai->norm2();
		double nt2 = T.abij->norm2();
		double newnt1, newnt2; 
		while (!converged && iter < MAXITER) {
			new_ccsd(V, T, 0); 
			new_en = V["ai"]*T["ai"] + 0.25*V["abij"]*(T["abij"] + 0.5*T["ai"]*T["bj"]); 
			delta_e = new_en - energy;
			energy = new_en; 
			newnt1 = T.ai->norm2();
			newnt2 = T.abij->norm2();
			time_tot = log.getLocalTime();
			delta_singles = nt1 - newnt1;
			delta_doubles = nt2 - newnt2;
			nt1 = newnt1;
			nt2 = newnt2; 
			log.iterationCC(iter, energy, delta_e, delta_singles, delta_doubles, -1, -1, time_tot); 
			converged = (fabs(delta_e) < CONVERGE) && (fabs(delta_doubles) < CONVERGE); 
			iter++;
	      //  T["ai"] = (1./T.ai->norm2())*T["ai"];
	      //  T["abij"] = (1./T.abij->norm2())*T["abij"];
		}
	
		/*
		Matrix F = Matrix::Zero(N, N);
		Tensor4 W(N, N, N, N, 0.0);
		S4OddTensor4 tau(nocc, N-nocc, 0.0);
		S4OddTensor4 tautilde(nocc, N-nocc, 0.0);
	
		double time_interms, time_amps, time_en;
		//log.initIterationCC();
		while (!converged && iter < MAXITER) {
>>>>>>> 4777bad9
		
		build_intermediates(F, W, tau, tautilde);
		time_interms = log.getLocalTime();
		build_amplitudes(F, W, tau, tautilde);
		if (iter == 1) doubles.print(); 
		time_amps = log.getLocalTime();
		calculateEnergy();
		time_en = log.getLocalTime();
		
		log.iterationCC(iter, energy, delta_e, delta_singles, delta_doubles, time_interms, time_amps, time_interms+time_amps+time_en);
		converged = (fabs(delta_e) < CONVERGE) && (fabs(delta_doubles) < CONVERGE);
		iter++;
		} */
	
	
	
		if (converged){
			log.result("CCSD correlation energy", energy, "Hartree");
			if (withTriples) {
				log.print("Calculating triples... \n");
				calculateTriples();
				log.localTime();
				log.result("(T) correction", triples_energy, "Hartree");
				log.result("CCSD(T) correlation energy", energy + triples_energy, "Hartree");
			}
		} else log.result("CCSD failed to converge");
	}
		
}

double divide(double a, double b){
  return a/b;
}

void CCSD::new_ccsd(Integrals   &V,
Amplitudes  &T,
int sched_nparts){
	int rank;   MPI_Comm_rank(MPI_COMM_WORLD, &rank);

	CTF::Tensor<> Tau = CTF::Tensor<>(V.abij); 
	CTF::Tensor<> FAE = CTF::Tensor<>(V.ab); 
	CTF::Tensor<> FMI = CTF::Tensor<>(V.ij); 
	CTF::Tensor<> FME = CTF::Tensor<>(V.ia);
	CTF::Tensor<> WMNIJ = CTF::Tensor<>(V.ijkl);
	CTF::Tensor<> WMNEJ = CTF::Tensor<>(V.ijak);
	CTF::Tensor<> WAMIJ = CTF::Tensor<>(V.aijk);
	CTF::Tensor<> WAMEI = CTF::Tensor<>(V.aibj);
	
	Tau["abij"] = T["abij"];
	Tau["abij"] += 0.5*T["ai"]*T["bj"]; 
	
	// Intermediates
	FME["me"] = V["me"]; 
	FME["me"] += V["mnef"]*T["fn"]; 
	
	FMI["mi"] = V["mi"]; 
	FMI["mi"] += 0.5*V["mnef"]*T["efin"]; 
	FMI["mi"] += FME["me"]*T["ei"]; 
	FMI["mi"] += V["nmfi"]*T["fn"]; 
	
	FAE["ae"] = V["ae"]; 
	FAE["ae"] -= 0.5*V["mnef"]*T["afmn"];
	FAE["ae"] -= FME["me"]*T["am"]; 
	FAE["ae"] += V["amef"]*T["fm"]; 
	
	WMNIJ["mnij"] = V["mnij"]; 
	WMNIJ["mnij"] += 0.5*V["mnef"]*Tau["efij"]; 
	WMNIJ["mnij"] += V["mnej"]*T["ei"]; 
	
	WMNEJ["mnej"] = V["mnej"]; 
	WMNEJ["mnej"] += V["mnef"]*T["fj"];
	
	WAMIJ["amij"] = V["amij"];
	WAMIJ["amij"] += 0.5*V["amef"]*Tau["efij"];
	WAMIJ["amij"] += V["amej"]*T["ei"]; 
	
	WAMEI["amei"] = V["amei"];
	WAMEI["amei"] += 0.5*V["mnef"]*T["afni"];
	WAMEI["amei"] += V["amef"]*T["fi"];
	WAMEI["amei"] -= WMNEJ["nmei"]*T["an"]; 
	
	// Iteration
	
	CTF::Tensor<> Zai = CTF::Tensor<>(V.ai);
	CTF::Tensor<> Zabij = CTF::Tensor<>(V.abij); 
	
	Zai["ai"] = V["ai"];
	Zai["ai"] += V["ae"]*T["ei"]; 
	Zai["ai"] -= FMI["mi"]*T["am"];
	Zai["ai"] -= V["amei"]*T["em"]; 
	Zai["ai"] += FME["me"]*T["aeim"];
	Zai["ai"] += 0.5*V["amef"]*Tau["efim"]; 
	Zai["ai"] -= 0.5*WMNEJ["mnei"]*T["eamn"]; 
	
	Zabij["abij"] = V["abij"];
	Zabij["abij"] += V["abej"]*T["ei"];
	Zabij["abij"] -= WAMIJ["amij"]*T["bm"];
	Zabij["abij"] += FAE["ae"]*T["ebij"];
	Zabij["abij"] -= FMI["mi"]*T["abmj"];
	Zabij["abij"] += 0.5*V["abef"]*Tau["efij"];
	Zabij["abij"] += 0.5*WMNIJ["mnij"]*Tau["abmn"];
	Zabij["abij"] += WAMEI["amei"]*T["ebjm"]; 
	
	CTF::Tensor<> Dai(2, V.ai->lens, V.ai->sym, *V.dw);
	int sh_sym[4] = {SH, NS, SH, NS};
	CTF::Tensor<> Dabij(4, V.abij->lens, sh_sym, *V.dw);
	Dai["ai"] += V["i"];
	Dai["ai"] -= V["a"];
 
	Dabij["abij"] += V["i"];
	Dabij["abij"] += V["j"];
	Dabij["abij"] -= V["a"];
	Dabij["abij"] -= V["b"];


	CTF::Function<> fctr(&divide);

	T.ai->contract(1.0, Zai, "ai", Dai, "ai", 0.0, "ai", fctr);
	T.abij->contract(0.5, Zabij, "abij", Dabij, "abij", 0.0, "abij", fctr);
} 

					<|MERGE_RESOLUTION|>--- conflicted
+++ resolved
@@ -458,24 +458,6 @@
 	log.print("MP2 Energy = " + std::to_string(mp2.getEnergy()) + "\n");
 	log.localTime();
 	
-<<<<<<< HEAD
-	log.print("\nBeginning CC iterations:\n\n");
-	log.flush();
-	bool converged = false; 
-	int MAXITER = cmd.get_option<int>("maxiter");
-	double CONVERGE = cmd.get_option<double>("converge");
-	
-	iter = 1;
-	Matrix F = Matrix::Zero(N, N);
-	Tensor4 W(N, N, N, N, 0.0);
-	S4OddTensor4 tau(nocc, N-nocc, 0.0);
-	S4OddTensor4 tautilde(nocc, N-nocc, 0.0);
-	
-	double time_interms, time_amps, time_en;
-	log.initIterationCC();
-	while (!converged && iter < MAXITER) {
-=======
-	
 	int rank, np; 
     MPI_Comm_rank(MPI_COMM_WORLD, &rank);
     MPI_Comm_size(MPI_COMM_WORLD, &np);
@@ -696,7 +678,6 @@
 		double time_interms, time_amps, time_en;
 		//log.initIterationCC();
 		while (!converged && iter < MAXITER) {
->>>>>>> 4777bad9
 		
 		build_intermediates(F, W, tau, tautilde);
 		time_interms = log.getLocalTime();
