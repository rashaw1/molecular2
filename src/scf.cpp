--- conflicted
+++ resolved
@@ -151,14 +151,9 @@
 	
 	std::vector<Atom> atoms;
 	for (int i = 0; i < molecule.getNAtoms(); ++i) atoms.push_back(molecule.getAtom(i));
-<<<<<<< HEAD
-	std::cout << "Going in to forces" << std::endl << std::flush;
-	focker.compute_forces(atoms, nel/2);
-	focker.compute_hessian(atoms, nel/2);
-=======
+
 	//focker.compute_forces(atoms, nel/2);
 	//focker.compute_hessian(atoms, nel/2);
->>>>>>> aae565fc
 	
     if (!converged) { 
       molecule.getLog().result("SCF failed to converge.");
