memory, 500
direct, false
withcore, true
molecule = {
	 angstrom, true
	 geometry = {
	      O,  0.00000, -0.07579, 0.00000
	      H,  0.86681,  0.60144, 0.00000
    	      H, -0.86681,  0.60144, 0.00000
	 }
	 basis = {
	       default, sto-3g
	 }
}
hf (
diis,true
converge, 1e-6
)
<<<<<<< HEAD
ccsd (
     diis, false
     triples, true
=======
!mp2()
ccsd (
     triples, true
     diis, false
>>>>>>> cb6ad204
)<|MERGE_RESOLUTION|>--- conflicted
+++ resolved
@@ -16,14 +16,8 @@
 diis,true
 converge, 1e-6
 )
-<<<<<<< HEAD
 ccsd (
      diis, false
      triples, true
-=======
+)
 !mp2()
-ccsd (
-     triples, true
-     diis, false
->>>>>>> cb6ad204
-)